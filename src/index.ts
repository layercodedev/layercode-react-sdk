import { useState, useEffect, useCallback, useRef } from 'react';
<<<<<<< HEAD
import LayercodeClient, { type AuthorizeSessionRequest } from '@layercode/js-sdk';
=======
import LayercodeClient, { type AgentConfig } from '@layercode/js-sdk';
>>>>>>> e9a1d633

/**
 * Configuration options for the useLayercodeAgent hook.
 */
interface UseLayercodeAgentOptions {
  agentId: string;
  conversationId?: string;
  authorizeSessionEndpoint: string;
  authorizeSessionRequest?: AuthorizeSessionRequest;
  metadata?: Record<string, any>;
  onConnect?: ({ conversationId, config }: { conversationId: string | null; config?: AgentConfig }) => void;
  onDisconnect?: () => void;
  onError?: (error: Error) => void;
  onDataMessage?: (data: any) => void;
  onMuteStateChange?: (isMuted: boolean) => void;
  onMessage?: (data: any) => void;
}

/**
 * Hook for connecting to a Layercode agent in a React application
 *
 * @param options - Configuration options for the agent
 * @returns An object containing methods and state for interacting with the agent
 */
const useLayercodeAgent = (
  // Accept the public options plus any other properties (for internal use)
  options: UseLayercodeAgentOptions & Record<string, any>
) => {
  // Extract public options
  const {
    agentId,
    conversationId,
    authorizeSessionEndpoint,
    authorizeSessionRequest,
    metadata = {},
    onConnect,
    onDisconnect,
    onError,
    onDataMessage,
    onMessage,
    onMuteStateChange,
  } = options;
  const websocketUrlOverride = options['_websocketUrl'];

  const [status, setStatus] = useState('initializing');
  const [userAudioAmplitude, setUserAudioAmplitude] = useState(0);
  const [agentAudioAmplitude, setAgentAudioAmplitude] = useState(0);
  const [isMuted, setIsMuted] = useState(false);
  const [internalConversationId, setInternalConversationId] = useState<string | null | undefined>(conversationId);
  const conversationIdRef = useRef<string | undefined>(conversationId);
  // Reference to the LayercodeClient instance
  const clientRef = useRef<LayercodeClient | null>(null);

  useEffect(() => {
    conversationIdRef.current = conversationId;
    if (conversationId !== undefined) {
      setInternalConversationId(conversationId);
    } else {
      setInternalConversationId(undefined);
    }
  }, [conversationId]);

  const createClient = useCallback(
    (initialConversationId: string | null) => {
      console.log('Creating LayercodeClient instance');
      const client = new LayercodeClient({
        agentId,
        conversationId: initialConversationId,
        authorizeSessionEndpoint,
        authorizeSessionRequest,
        metadata,
        onConnect: ({ conversationId, config }: { conversationId: string | null; config?: AgentConfig }) => {
          setInternalConversationId((current) => {
            if (conversationIdRef.current === undefined) {
              return conversationId;
            }
            return conversationId ?? current ?? null;
          });
          onConnect?.({ conversationId, config });
        },
        onDisconnect: () => {
          onDisconnect?.();
        },
        onError: (error: Error) => {
          onError?.(error);
        },
        onDataMessage: (data: any) => {
          onDataMessage?.(data);
        },
        onMessage: (data: any) => {
          onMessage?.(data);
        },
        onStatusChange: (newStatus: string) => {
          setStatus(newStatus);
        },
        onUserAmplitudeChange: (amplitude: number) => {
          setUserAudioAmplitude(amplitude);
        },
        onAgentAmplitudeChange: (amplitude: number) => {
          setAgentAudioAmplitude(amplitude);
        },
        onMuteStateChange: (muted: boolean) => {
          setIsMuted(muted);
          onMuteStateChange?.(muted);
        },
      });

      if (websocketUrlOverride) {
        client._websocketUrl = websocketUrlOverride;
      }

      setIsMuted(client.isMuted);
      clientRef.current = client;
      return client;
    },
    [
      agentId,
      authorizeSessionEndpoint,
      authorizeSessionRequest,
      metadata,
      onConnect,
      onDataMessage,
      onDisconnect,
      onError,
      onMessage,
      onMuteStateChange,
      websocketUrlOverride,
    ]
  );

  useEffect(() => {
    return () => {
      if (clientRef.current) {
        clientRef.current.disconnect();
        clientRef.current = null;
      }
    };
  }, []);

  // Class methods
  const mute = useCallback(() => {
    clientRef.current?.mute();
  }, []);

  const unmute = useCallback(() => {
    clientRef.current?.unmute();
  }, []);

  const triggerUserTurnStarted = useCallback(() => {
    clientRef.current?.triggerUserTurnStarted();
  }, []);
  const triggerUserTurnFinished = useCallback(() => {
    clientRef.current?.triggerUserTurnFinished();
  }, []);
  const sendClientResponseText = useCallback((text: string) => {
    clientRef.current?.sendClientResponseText(text);
  }, []);
  const connect = useCallback(async () => {
    if (clientRef.current) {
      try {
        await clientRef.current.disconnect();
      } catch (error) {
        console.error('Failed to disconnect existing client before reconnect:', error);
      }
      clientRef.current = null;
    }

    const nextConversationId = conversationIdRef.current !== undefined ? conversationIdRef.current : internalConversationId ?? null;

    const client = createClient(nextConversationId ?? null);

    try {
      await client.connect();
    } catch (error) {
      console.error('Failed to connect to agent:', error);
      onError?.(error as Error);
      throw error;
    }
  }, [createClient, internalConversationId, onError]);
  const disconnect = useCallback(async () => {
    if (!clientRef.current) {
      return;
    }

    const client = clientRef.current;
    clientRef.current = null;

    try {
      await client.disconnect();
    } catch (error) {
      console.error('Failed to disconnect from agent:', error);
      onError?.(error as Error);
      throw error;
    }
  }, [onError]);

  // Return methods and state
  return {
    // Methods
    triggerUserTurnStarted,
    triggerUserTurnFinished,
    connect,
    disconnect,
    mute,
    unmute,
    sendClientResponseText,

    // State
    status,
    userAudioAmplitude,
    agentAudioAmplitude,
    isMuted,
    conversationId: internalConversationId,
  };
};

export { useLayercodeAgent, UseLayercodeAgentOptions }; // Export the type too<|MERGE_RESOLUTION|>--- conflicted
+++ resolved
@@ -1,9 +1,5 @@
 import { useState, useEffect, useCallback, useRef } from 'react';
-<<<<<<< HEAD
-import LayercodeClient, { type AuthorizeSessionRequest } from '@layercode/js-sdk';
-=======
-import LayercodeClient, { type AgentConfig } from '@layercode/js-sdk';
->>>>>>> e9a1d633
+import LayercodeClient, { type AgentConfig, type AuthorizeSessionRequest } from '@layercode/js-sdk';
 
 /**
  * Configuration options for the useLayercodeAgent hook.

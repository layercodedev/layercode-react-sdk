--- conflicted
+++ resolved
@@ -2,11 +2,7 @@
   "author": "Layercode",
   "license": "MIT",
   "name": "@layercode/react-sdk",
-<<<<<<< HEAD
-  "version": "2.1.7",
-=======
-  "version": "2.3.0",
->>>>>>> e9a1d633
+  "version": "2.3.1",
   "description": "Layercode React SDK for integrating with React applications",
   "type": "module",
   "main": "./dist/index.js",
@@ -37,11 +33,7 @@
     "react"
   ],
   "dependencies": {
-<<<<<<< HEAD
     "@layercode/js-sdk": "file:../layercode-js-sdk"
-=======
-    "@layercode/js-sdk": "^2.3.0"
->>>>>>> e9a1d633
   },
   "peerDependencies": {
     "react": "^16.8.0 || ^17.0.0 || ^18.0.0 || ^19.0.0"
